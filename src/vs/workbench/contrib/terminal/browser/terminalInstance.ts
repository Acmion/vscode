--- conflicted
+++ resolved
@@ -172,13 +172,8 @@
 	private static _lastKnownGridDimensions: IGridDimensions | undefined;
 	private static _idCounter = 1;
 
-<<<<<<< HEAD
 	private _processManager: ITerminalProcessManager;
-	private _pressAnyKeyToCloseListener: lifecycle.IDisposable | undefined;
-=======
-	private _processManager: ITerminalProcessManager | undefined;
 	private _pressAnyKeyToCloseListener: IDisposable | undefined;
->>>>>>> ac80d49e
 
 	private _id: number;
 	private _isExiting: boolean;
